import os
import cv2
import torch
import trimesh
import numpy as np

def dot(x, y):
    """
    Calculate the dot product of two torch tensors.

    Parameters:
        x (torch.Tensor): The first tensor.
        y (torch.Tensor): The second tensor.

    Returns:
        torch.Tensor: The dot product of x and y.
    """
    return torch.sum(x * y, -1, keepdim=True)


def length(x, eps=1e-20):
    """
    Calculate the length of a torch tensor.

    Parameters:
        x (torch.Tensor): The tensor.
        eps (float, optional): A small value to avoid division by zero.

    Returns:
        torch.Tensor: The length of x.
    """
    return torch.sqrt(torch.clamp(dot(x, x), min=eps))


def safe_normalize(x, eps=1e-20):
    """
    Normalize a torch tensor.

    Parameters:
        x (torch.Tensor): The tensor.
        eps (float, optional): A small value to avoid division by zero.

    Returns:
        torch.Tensor: The normalized tensor.
    """
    return x / length(x, eps)

class Mesh:
    """This class represents a mesh object and provides methods for loading and manipulating mesh data."""
    def __init__(
        self,
        v=None,
        f=None,
        vn=None,
        fn=None,
        vt=None,
        ft=None,
        albedo=None,
        vc=None, # vertex color
        device=None,
    ):
        """Initialize a new Mesh object.

        Parameters:
            v: Vertex data of the mesh.
            f: Face data of the mesh.
            vn: Normal data of the mesh.
            fn: Face normal data of the mesh.
            vt: Texture coordinate data of the mesh.
            ft: Face texture coordinate data of the mesh.
            albedo: Albedo data of the mesh.
            device: Device used for the mesh.
        """
        self.device = device
        self.v = v
        self.vn = vn
        self.vt = vt
        self.f = f
        self.fn = fn
        self.ft = ft
        # only support a single albedo
        self.albedo = albedo
        # support vertex color is no albedo
        self.vc = vc

        self.ori_center = 0
        self.ori_scale = 1

    @classmethod
<<<<<<< HEAD
    def load(cls, path=None, resize=True, **kwargs):
        """Load mesh data from a file.

        This method assumes initialization with keyword arguments.

        Parameters:
            path: Path to the file containing mesh data.
            resize: Flag indicating whether to perform automatic resizing.
            **kwargs: Additional keyword arguments for initializing the Mesh object.

        Returns:
            Mesh: The loaded Mesh object.
        """
=======
    def load(cls, path=None, resize=True, renormal=True, retex=False, front_dir='+z', **kwargs):
>>>>>>> c7c77962
        # assume init with kwargs
        if path is None:
            mesh = cls(**kwargs)
        # obj supports face uv
        elif path.endswith(".obj"):
            mesh = cls.load_obj(path, **kwargs)
        # trimesh only supports vertex uv, but can load more formats
        else:
            mesh = cls.load_trimesh(path, **kwargs)

        print(f"[Mesh loading] v: {mesh.v.shape}, f: {mesh.f.shape}")
        # auto-normalize
        if resize:
            mesh.auto_size()
        # auto-fix normal
        if renormal or mesh.vn is None:
            mesh.auto_normal()
            print(f"[Mesh loading] vn: {mesh.vn.shape}, fn: {mesh.fn.shape}")
        # auto-fix texcoords
        if retex or (mesh.albedo is not None and mesh.vt is None):
            mesh.auto_uv(cache_path=path)
            print(f"[Mesh loading] vt: {mesh.vt.shape}, ft: {mesh.ft.shape}")

        # rotate front dir to +z
        if front_dir != "+z":
            # axis switch
            if "-z" in front_dir:
                T = torch.tensor([[1, 0, 0], [0, 1, 0], [0, 0, -1]], device=mesh.device, dtype=torch.float32)
            elif "+x" in front_dir:
                T = torch.tensor([[0, 0, 1], [0, 1, 0], [1, 0, 0]], device=mesh.device, dtype=torch.float32)
            elif "-x" in front_dir:
                T = torch.tensor([[0, 0, -1], [0, 1, 0], [1, 0, 0]], device=mesh.device, dtype=torch.float32)
            elif "+y" in front_dir:
                T = torch.tensor([[1, 0, 0], [0, 0, 1], [0, 1, 0]], device=mesh.device, dtype=torch.float32)
            elif "-y" in front_dir:
                T = torch.tensor([[1, 0, 0], [0, 0, -1], [0, 1, 0]], device=mesh.device, dtype=torch.float32)
            else:
                T = torch.tensor([[1, 0, 0], [0, 1, 0], [0, 0, 1]], device=mesh.device, dtype=torch.float32)
            # rotation (how many 90 degrees)
            if '1' in front_dir:
                T @= torch.tensor([[0, -1, 0], [1, 0, 0], [0, 0, 1]], device=mesh.device, dtype=torch.float32) 
            elif '2' in front_dir:
                T @= torch.tensor([[1, 0, 0], [0, -1, 0], [0, 0, 1]], device=mesh.device, dtype=torch.float32) 
            elif '3' in front_dir:
                T @= torch.tensor([[0, 1, 0], [-1, 0, 0], [0, 0, 1]], device=mesh.device, dtype=torch.float32) 
            mesh.v @= T
            mesh.vn @= T

        return mesh

    # load from obj file
    @classmethod
<<<<<<< HEAD
    def load_obj(cls, path, albedo_path=None, device=None, init_empty_tex=False):
        """Load a 3D mesh object from an OBJ file.

        This method loads a 3D mesh object from the specified OBJ file path. The method takes several parameters including the file path, an optional albedo texture path, the device to use (default is 'cuda' if available, otherwise 'cpu'), and a flag to initialize an empty texture if no albedo path is provided. The method reads the OBJ file and extracts the vertex positions, texture coordinates, and normals. It also attempts to find the albedo texture path from the corresponding MTL file or falls back to an empty texture if no albedo path is found or provided. The method then loads the albedo texture, converts it to the RGB color space, and stores it in the mesh object. Finally, the method returns the mesh object.

        Parameters:
            path (str): The file path of the OBJ file.
            albedo_path (str, optional): The file path of the albedo texture. Defaults to None.
            device (torch.device, optional): The device to use. Defaults to None.
            init_empty_tex (bool, optional): Whether to initialize an empty texture. Defaults to False.

        Returns:
            mesh: The loaded mesh object.
        """
=======
    def load_obj(cls, path, albedo_path=None, device=None):
>>>>>>> c7c77962
        assert os.path.splitext(path)[-1] == ".obj"

        mesh = cls()

        # device
        if device is None:
            device = torch.device("cuda" if torch.cuda.is_available() else "cpu")

        mesh.device = device

        # load obj
        with open(path, "r") as f:
            lines = f.readlines()

        def parse_f_v(fv):
            # pass in a vertex term of a face, return {v, vt, vn} (-1 if not provided)
            # supported forms:
            # f v1 v2 v3
            # f v1/vt1 v2/vt2 v3/vt3
            # f v1/vt1/vn1 v2/vt2/vn2 v3/vt3/vn3
            # f v1//vn1 v2//vn2 v3//vn3
            xs = [int(x) - 1 if x != "" else -1 for x in fv.split("/")]
            xs.extend([-1] * (3 - len(xs)))
            return xs[0], xs[1], xs[2]

        # NOTE: we ignore usemtl, and assume the mesh ONLY uses one material (first in mtl)
        vertices, texcoords, normals = [], [], []
        faces, tfaces, nfaces = [], [], []
        mtl_path = None

        for line in lines:
            split_line = line.split()
            # empty line
            if len(split_line) == 0:
                continue
            prefix = split_line[0].lower()
            # mtllib
            if prefix == "mtllib":
                mtl_path = split_line[1]
            # usemtl
            elif prefix == "usemtl":
                pass # ignored
            # v/vn/vt
            elif prefix == "v":
                vertices.append([float(v) for v in split_line[1:]])
            elif prefix == "vn":
                normals.append([float(v) for v in split_line[1:]])
            elif prefix == "vt":
                val = [float(v) for v in split_line[1:]]
                texcoords.append([val[0], 1.0 - val[1]])
            elif prefix == "f":
                vs = split_line[1:]
                nv = len(vs)
                v0, t0, n0 = parse_f_v(vs[0])
                for i in range(nv - 2):  # triangulate (assume vertices are ordered)
                    v1, t1, n1 = parse_f_v(vs[i + 1])
                    v2, t2, n2 = parse_f_v(vs[i + 2])
                    faces.append([v0, v1, v2])
                    tfaces.append([t0, t1, t2])
                    nfaces.append([n0, n1, n2])

        mesh.v = torch.tensor(vertices, dtype=torch.float32, device=device)
        mesh.vt = (
            torch.tensor(texcoords, dtype=torch.float32, device=device)
            if len(texcoords) > 0
            else None
        )
        mesh.vn = (
            torch.tensor(normals, dtype=torch.float32, device=device)
            if len(normals) > 0
            else None
        )

        mesh.f = torch.tensor(faces, dtype=torch.int32, device=device)
        mesh.ft = (
            torch.tensor(tfaces, dtype=torch.int32, device=device)
            if len(texcoords) > 0
            else None
        )
        mesh.fn = (
            torch.tensor(nfaces, dtype=torch.int32, device=device)
            if len(normals) > 0
            else None
        )

        # see if there is vertex color
        use_vertex_color = False
        if mesh.v.shape[1] == 6:
            use_vertex_color = True
            mesh.vc = mesh.v[:, 3:]
            mesh.v = mesh.v[:, :3]
            print(f"[load_obj] use vertex color: {mesh.vc.shape}")

        # try to load texture image
        if not use_vertex_color:
            # try to retrieve mtl file
            mtl_path_candidates = []
            if mtl_path is not None:
                mtl_path_candidates.append(mtl_path)
                mtl_path_candidates.append(os.path.join(os.path.dirname(path), mtl_path))
            mtl_path_candidates.append(path.replace(".obj", ".mtl"))

            mtl_path = None
            for candidate in mtl_path_candidates:
                if os.path.exists(candidate):
                    mtl_path = candidate
                    break
            
            # if albedo_path is not provided, try retrieve it from mtl
            if mtl_path is not None and albedo_path is None:
                with open(mtl_path, "r") as f:
                    lines = f.readlines()
                for line in lines:
                    split_line = line.split()
                    # empty line
                    if len(split_line) == 0:
                        continue
                    prefix = split_line[0]
                    # NOTE: simply use the first map_Kd as albedo!
                    if "map_Kd" in prefix:
                        albedo_path = os.path.join(os.path.dirname(path), split_line[1])
                        print(f"[load_obj] use texture from: {albedo_path}")
                        break
            
            # still not found albedo_path, or the path doesn't exist
            if albedo_path is None or not os.path.exists(albedo_path):
                # init an empty texture
                print(f"[load_obj] init empty albedo!")
                # albedo = np.random.rand(1024, 1024, 3).astype(np.float32)
                albedo = np.ones((1024, 1024, 3), dtype=np.float32) * np.array([0.5, 0.5, 0.5])  # default color
            else:
                albedo = cv2.imread(albedo_path, cv2.IMREAD_UNCHANGED)
                albedo = cv2.cvtColor(albedo, cv2.COLOR_BGR2RGB)
                albedo = albedo.astype(np.float32) / 255
                print(f"[load_obj] load texture: {albedo.shape}")

                # import matplotlib.pyplot as plt
                # plt.imshow(albedo)
                # plt.show()

            mesh.albedo = torch.tensor(albedo, dtype=torch.float32, device=device)

        return mesh

    @classmethod
    def load_trimesh(cls, path, device=None):
        """
        Load a Trimesh object from a specified path.

        This method loads a Trimesh object from the specified path. It checks the type of the loaded data and extracts the mesh and material information. It then converts the material texture into a torch tensor and assigns it to the 'albedo' attribute of the mesh. The vertices, texture coordinates, normals, and faces of the mesh are extracted and assigned to the appropriate attributes of the mesh object.

        Parameters:
            path (str): The path to the mesh file.
            device: The device to be used for tensor operations. Defaults to None.

        Returns:
            Trimesh: The loaded Trimesh object.
        """
        mesh = cls()

        # device
        if device is None:
            device = torch.device("cuda" if torch.cuda.is_available() else "cpu")

        mesh.device = device

        # use trimesh to load ply/glb, assume only has one single RootMesh...
        _data = trimesh.load(path)
        if isinstance(_data, trimesh.Scene):
            if len(_data.geometry) == 1:
                _mesh = list(_data.geometry.values())[0]
            else:
                # manual concat, will lose texture
                _concat = []
                for g in _data.geometry.values():
                    if isinstance(g, trimesh.Trimesh):
                        _concat.append(g)
                _mesh = trimesh.util.concatenate(_concat)
        else:
            _mesh = _data
        
        if _mesh.visual.kind == 'vertex':
            vertex_colors = _mesh.visual.vertex_colors
            vertex_colors = np.array(vertex_colors[..., :3]).astype(np.float32) / 255
            mesh.vc = torch.tensor(vertex_colors, dtype=torch.float32, device=device)
            print(f"[load_trimesh] use vertex color: {mesh.vc.shape}")
        elif _mesh.visual.kind == 'texture':
            _material = _mesh.visual.material
            if isinstance(_material, trimesh.visual.material.PBRMaterial):
                texture = np.array(_material.baseColorTexture).astype(np.float32) / 255
            elif isinstance(_material, trimesh.visual.material.SimpleMaterial):
                texture = np.array(_material.to_pbr().baseColorTexture).astype(np.float32) / 255
            else:
                raise NotImplementedError(f"material type {type(_material)} not supported!")
            mesh.albedo = torch.tensor(texture, dtype=torch.float32, device=device)
            print(f"[load_trimesh] load texture: {texture.shape}")
        else:
            texture = np.ones((1024, 1024, 3), dtype=np.float32) * np.array([0.5, 0.5, 0.5])
            mesh.albedo = torch.tensor(texture, dtype=torch.float32, device=device)
            print(f"[load_trimesh] failed to load texture.")

        vertices = _mesh.vertices

        try:
            texcoords = _mesh.visual.uv
            texcoords[:, 1] = 1 - texcoords[:, 1]
        except Exception as e:
            texcoords = None

        try:
            normals = _mesh.vertex_normals
        except Exception as e:
            normals = None

        # trimesh only support vertex uv...
        faces = tfaces = nfaces = _mesh.faces

        mesh.v = torch.tensor(vertices, dtype=torch.float32, device=device)
        mesh.vt = (
            torch.tensor(texcoords, dtype=torch.float32, device=device)
            if texcoords is not None
            else None
        )
        mesh.vn = (
            torch.tensor(normals, dtype=torch.float32, device=device)
            if normals is not None
            else None
        )

        mesh.f = torch.tensor(faces, dtype=torch.int32, device=device)
        mesh.ft = (
            torch.tensor(tfaces, dtype=torch.int32, device=device)
            if texcoords is not None
            else None
        )
        mesh.fn = (
            torch.tensor(nfaces, dtype=torch.int32, device=device)
            if normals is not None
            else None
        )

        return mesh

    # aabb
    def aabb(self):
        """Calculate the axis-aligned bounding box of the data.

        Returns:
            (torch.Tensor, torch.Tensor): A tuple of two tensors representing the minimum and maximum values along each dimension.
        """
        return torch.min(self.v, dim=0).values, torch.max(self.v, dim=0).values

    # unit size
    @torch.no_grad()
    def auto_size(self):
        """Rescale the data to fit within a specified range.

        The rescaling is performed by calculating the minimum and maximum values of the data, and then transforming the data so that the minimum value maps to -0.6 and the maximum value maps to 0.6.
        """
        vmin, vmax = self.aabb()
        self.ori_center = (vmax + vmin) / 2
        self.ori_scale = 1.2 / torch.max(vmax - vmin).item()
        self.v = (self.v - self.ori_center) * self.ori_scale

    def auto_normal(self):
        """Calculate the vertex normals of a mesh.

        The vertex normals are calculated by first calculating the face normals of each triangle in the mesh, and then averaging the face normals for each vertex. The resulting vertex normals are then normalized.
        """
        i0, i1, i2 = self.f[:, 0].long(), self.f[:, 1].long(), self.f[:, 2].long()
        v0, v1, v2 = self.v[i0, :], self.v[i1, :], self.v[i2, :]

        face_normals = torch.cross(v1 - v0, v2 - v0)

        # Splat face normals to vertices
        vn = torch.zeros_like(self.v)
        vn.scatter_add_(0, i0[:, None].repeat(1, 3), face_normals)
        vn.scatter_add_(0, i1[:, None].repeat(1, 3), face_normals)
        vn.scatter_add_(0, i2[:, None].repeat(1, 3), face_normals)

        # Normalize, replace zero (degenerated) normals with some default value
        vn = torch.where(
            dot(vn, vn) > 1e-20,
            vn,
            torch.tensor([0.0, 0.0, 1.0], dtype=torch.float32, device=vn.device),
        )
        vn = safe_normalize(vn)

        self.vn = vn
        self.fn = self.f

<<<<<<< HEAD
    def auto_uv(self, cache_path=None):
        """
        Generate UV coordinates for a 3D mesh.

        This function tries to load the UV coordinates from a cache file specified by 'cache_path'.
        If the cache file does not exist, it generates the UV coordinates using the 'xatlas' library.
        The UV coordinates are then saved to the cache file for future use.

        Parameters:
            cache_path (str, optional): The path to the cache file. Defaults to None.

        Returns:
            None
        """
=======
    def auto_uv(self, cache_path=None, vmap=True):
>>>>>>> c7c77962
        # try to load cache
        if cache_path is not None:
            cache_path = os.path.splitext(cache_path)[0] + "_uv.npz"
        if cache_path is not None and os.path.exists(cache_path):
            data = np.load(cache_path)
            vt_np, ft_np, vmapping = data["vt"], data["ft"], data["vmapping"]
        else:
            import xatlas

            v_np = self.v.detach().cpu().numpy()
            f_np = self.f.detach().int().cpu().numpy()
            atlas = xatlas.Atlas()
            atlas.add_mesh(v_np, f_np)
            chart_options = xatlas.ChartOptions()
            # chart_options.max_iterations = 4
            atlas.generate(chart_options=chart_options)
            vmapping, ft_np, vt_np = atlas[0]  # [N], [M, 3], [N, 2]

            # save to cache
            if cache_path is not None:
                np.savez(cache_path, vt=vt_np, ft=ft_np, vmapping=vmapping)
        
        vt = torch.from_numpy(vt_np.astype(np.float32)).to(self.device)
        ft = torch.from_numpy(ft_np.astype(np.int32)).to(self.device)
        self.vt = vt
        self.ft = ft

        if vmap:
            # remap v/f to vt/ft, so each v correspond to a unique vt. (necessary for gltf)
            vmapping = torch.from_numpy(vmapping.astype(np.int64)).long().to(self.device)
            self.align_v_to_vt(vmapping)
    
    def align_v_to_vt(self, vmapping=None):
        # remap v/f and vn/vn to vt/ft.
        if vmapping is None:
            ft = self.ft.view(-1).long()
            f = self.f.view(-1).long()
            vmapping = torch.zeros(self.vt.shape[0], dtype=torch.long, device=self.device)
            vmapping[ft] = f # scatter, randomly choose one if index is not unique

        self.v = self.v[vmapping]
        self.f = self.ft
        # assume fn == f
        if self.vn is not None:
            self.vn = self.vn[vmapping]
            self.fn = self.ft

    def to(self, device):
        """
        Transfer the mesh data to the specified device.

        This method is used to transfer the vertex, face, normal, texture, and albedo data to a specified device.

        Parameters:
            device: The device to transfer the data to.

        Returns:
            self
        """
        self.device = device
        for name in ["v", "f", "vn", "fn", "vt", "ft", "albedo"]:
            tensor = getattr(self, name)
            if tensor is not None:
                setattr(self, name, tensor.to(device))
        return self
<<<<<<< HEAD

    # write to ply file (only geom)
    def write_ply(self, path):
        """
        Write the mesh to a PLY file.

        Parameters:
            path (str): The file path to write to. Must have the '.ply' extension.
        """
        assert path.endswith(".ply")
=======
    
    def write(self, path):
        if path.endswith(".ply"):
            self.write_ply(path)
        elif path.endswith(".obj"):
            self.write_obj(path)
        elif path.endswith(".glb") or path.endswith(".gltf"):
            self.write_glb(path)
        else:
            raise NotImplementedError(f"format {path} not supported!")
    
    # write to ply file (only geom)
    def write_ply(self, path):
>>>>>>> c7c77962

        v_np = self.v.detach().cpu().numpy()
        f_np = self.f.detach().cpu().numpy()

        _mesh = trimesh.Trimesh(vertices=v_np, faces=f_np)
        _mesh.export(path)

<<<<<<< HEAD
    # write to obj file
    def write(self, path):
        """Write data to OBJ and MTL files.

        This function writes the vertex, texture coordinate, normal, and face data to an OBJ file, and
        writes material properties and the albedo image path to an MTL file. The function also saves
        the albedo image as a PNG file.

        Parameters:
            path (str): The path to the OBJ file.
        """
=======
    # write to gltf/glb file (geom + texture)
    def write_glb(self, path):

        assert self.vn is not None and self.vt is not None # should be improved to support export without texture...

        # assert self.v.shape[0] == self.vn.shape[0] and self.v.shape[0] == self.vt.shape[0]
        if self.v.shape[0] != self.vt.shape[0]:
            self.align_v_to_vt()

        # assume f == fn == ft

        import pygltflib

        f_np = self.f.detach().cpu().numpy().astype(np.uint32)
        v_np = self.v.detach().cpu().numpy().astype(np.float32)
        # vn_np = self.vn.detach().cpu().numpy().astype(np.float32)
        vt_np = self.vt.detach().cpu().numpy().astype(np.float32)

        albedo = self.albedo.detach().cpu().numpy()
        albedo = (albedo * 255).astype(np.uint8)
        albedo = cv2.cvtColor(albedo, cv2.COLOR_RGB2BGR)

        f_np_blob = f_np.flatten().tobytes()
        v_np_blob = v_np.tobytes()
        # vn_np_blob = vn_np.tobytes()
        vt_np_blob = vt_np.tobytes()
        albedo_blob = cv2.imencode('.png', albedo)[1].tobytes()

        gltf = pygltflib.GLTF2(
            scene=0,
            scenes=[pygltflib.Scene(nodes=[0])],
            nodes=[pygltflib.Node(mesh=0)],
            meshes=[pygltflib.Mesh(primitives=[
                pygltflib.Primitive(
                    # indices to accessors (0 is triangles)
                    attributes=pygltflib.Attributes(
                        POSITION=1, TEXCOORD_0=2, 
                    ),
                    indices=0, material=0,
                )
            ])],
            materials=[
                pygltflib.Material(
                    pbrMetallicRoughness=pygltflib.PbrMetallicRoughness(
                        baseColorTexture=pygltflib.TextureInfo(index=0, texCoord=0),
                        metallicFactor=0.0,
                        roughnessFactor=1.0,
                    ),
                    alphaCutoff=0,
                    doubleSided=True,
                )
            ],
            textures=[
                pygltflib.Texture(sampler=0, source=0),
            ],
            samplers=[
                pygltflib.Sampler(magFilter=pygltflib.LINEAR, minFilter=pygltflib.LINEAR_MIPMAP_LINEAR, wrapS=pygltflib.REPEAT, wrapT=pygltflib.REPEAT),
            ],
            images=[
                # use embedded (buffer) image
                pygltflib.Image(bufferView=3, mimeType="image/png"),
            ],
            buffers=[
                pygltflib.Buffer(byteLength=len(f_np_blob) + len(v_np_blob) + len(vt_np_blob) + len(albedo_blob))
            ],
            # buffer view (based on dtype)
            bufferViews=[
                # triangles; as flatten (element) array
                pygltflib.BufferView(
                    buffer=0,
                    byteLength=len(f_np_blob),
                    target=pygltflib.ELEMENT_ARRAY_BUFFER, # GL_ELEMENT_ARRAY_BUFFER (34963)
                ),
                # positions; as vec3 array
                pygltflib.BufferView(
                    buffer=0,
                    byteOffset=len(f_np_blob),
                    byteLength=len(v_np_blob),
                    byteStride=12, # vec3
                    target=pygltflib.ARRAY_BUFFER, # GL_ARRAY_BUFFER (34962)
                ),
                # texcoords; as vec2 array
                pygltflib.BufferView(
                    buffer=0,
                    byteOffset=len(f_np_blob) + len(v_np_blob),
                    byteLength=len(vt_np_blob),
                    byteStride=8, # vec2
                    target=pygltflib.ARRAY_BUFFER,
                ),
                # texture; as none target
                pygltflib.BufferView(
                    buffer=0,
                    byteOffset=len(f_np_blob) + len(v_np_blob) + len(vt_np_blob),
                    byteLength=len(albedo_blob),
                ),
            ],
            accessors=[
                # 0 = triangles
                pygltflib.Accessor(
                    bufferView=0,
                    componentType=pygltflib.UNSIGNED_INT, # GL_UNSIGNED_INT (5125)
                    count=f_np.size,
                    type=pygltflib.SCALAR,
                    max=[int(f_np.max())],
                    min=[int(f_np.min())],
                ),
                # 1 = positions
                pygltflib.Accessor(
                    bufferView=1,
                    componentType=pygltflib.FLOAT, # GL_FLOAT (5126)
                    count=len(v_np),
                    type=pygltflib.VEC3,
                    max=v_np.max(axis=0).tolist(),
                    min=v_np.min(axis=0).tolist(),
                ),
                # 2 = texcoords
                pygltflib.Accessor(
                    bufferView=2,
                    componentType=pygltflib.FLOAT,
                    count=len(vt_np),
                    type=pygltflib.VEC2,
                    max=vt_np.max(axis=0).tolist(),
                    min=vt_np.min(axis=0).tolist(),
                ),
            ],
        )

        # set actual data
        gltf.set_binary_blob(f_np_blob + v_np_blob + vt_np_blob + albedo_blob)

        # glb = b"".join(gltf.save_to_bytes())
        gltf.save(path)

    # write to obj file (geom + texture)
    def write_obj(self, path):

>>>>>>> c7c77962
        mtl_path = path.replace(".obj", ".mtl")
        albedo_path = path.replace(".obj", "_albedo.png")

        v_np = self.v.detach().cpu().numpy()
        vt_np = self.vt.detach().cpu().numpy() if self.vt is not None else None
        vn_np = self.vn.detach().cpu().numpy() if self.vn is not None else None
        f_np = self.f.detach().cpu().numpy()
        ft_np = self.ft.detach().cpu().numpy() if self.ft is not None else None
        fn_np = self.fn.detach().cpu().numpy() if self.fn is not None else None

        with open(path, "w") as fp:
            fp.write(f"mtllib {os.path.basename(mtl_path)} \n")

            for v in v_np:
                fp.write(f"v {v[0]} {v[1]} {v[2]} \n")

            if vt_np is not None:
                for v in vt_np:
                    fp.write(f"vt {v[0]} {1 - v[1]} \n")

            if vn_np is not None:
                for v in vn_np:
                    fp.write(f"vn {v[0]} {v[1]} {v[2]} \n")

            fp.write(f"usemtl defaultMat \n")
            for i in range(len(f_np)):
                fp.write(
                    f'f {f_np[i, 0] + 1}/{ft_np[i, 0] + 1 if ft_np is not None else ""}/{fn_np[i, 0] + 1 if fn_np is not None else ""} \
                             {f_np[i, 1] + 1}/{ft_np[i, 1] + 1 if ft_np is not None else ""}/{fn_np[i, 1] + 1 if fn_np is not None else ""} \
                             {f_np[i, 2] + 1}/{ft_np[i, 2] + 1 if ft_np is not None else ""}/{fn_np[i, 2] + 1 if fn_np is not None else ""} \n'
                )

        with open(mtl_path, "w") as fp:
            fp.write(f"newmtl defaultMat \n")
            fp.write(f"Ka 1 1 1 \n")
            fp.write(f"Kd 1 1 1 \n")
            fp.write(f"Ks 0 0 0 \n")
            fp.write(f"Tr 1 \n")
            fp.write(f"illum 1 \n")
            fp.write(f"Ns 0 \n")
            fp.write(f"map_Kd {os.path.basename(albedo_path)} \n")

        albedo = self.albedo.detach().cpu().numpy()
        albedo = (albedo * 255).astype(np.uint8)
        cv2.imwrite(albedo_path, cv2.cvtColor(albedo, cv2.COLOR_RGB2BGR))<|MERGE_RESOLUTION|>--- conflicted
+++ resolved
@@ -87,23 +87,7 @@
         self.ori_scale = 1
 
     @classmethod
-<<<<<<< HEAD
-    def load(cls, path=None, resize=True, **kwargs):
-        """Load mesh data from a file.
-
-        This method assumes initialization with keyword arguments.
-
-        Parameters:
-            path: Path to the file containing mesh data.
-            resize: Flag indicating whether to perform automatic resizing.
-            **kwargs: Additional keyword arguments for initializing the Mesh object.
-
-        Returns:
-            Mesh: The loaded Mesh object.
-        """
-=======
     def load(cls, path=None, resize=True, renormal=True, retex=False, front_dir='+z', **kwargs):
->>>>>>> c7c77962
         # assume init with kwargs
         if path is None:
             mesh = cls(**kwargs)
@@ -156,24 +140,7 @@
 
     # load from obj file
     @classmethod
-<<<<<<< HEAD
-    def load_obj(cls, path, albedo_path=None, device=None, init_empty_tex=False):
-        """Load a 3D mesh object from an OBJ file.
-
-        This method loads a 3D mesh object from the specified OBJ file path. The method takes several parameters including the file path, an optional albedo texture path, the device to use (default is 'cuda' if available, otherwise 'cpu'), and a flag to initialize an empty texture if no albedo path is provided. The method reads the OBJ file and extracts the vertex positions, texture coordinates, and normals. It also attempts to find the albedo texture path from the corresponding MTL file or falls back to an empty texture if no albedo path is found or provided. The method then loads the albedo texture, converts it to the RGB color space, and stores it in the mesh object. Finally, the method returns the mesh object.
-
-        Parameters:
-            path (str): The file path of the OBJ file.
-            albedo_path (str, optional): The file path of the albedo texture. Defaults to None.
-            device (torch.device, optional): The device to use. Defaults to None.
-            init_empty_tex (bool, optional): Whether to initialize an empty texture. Defaults to False.
-
-        Returns:
-            mesh: The loaded mesh object.
-        """
-=======
     def load_obj(cls, path, albedo_path=None, device=None):
->>>>>>> c7c77962
         assert os.path.splitext(path)[-1] == ".obj"
 
         mesh = cls()
@@ -465,24 +432,7 @@
         self.vn = vn
         self.fn = self.f
 
-<<<<<<< HEAD
-    def auto_uv(self, cache_path=None):
-        """
-        Generate UV coordinates for a 3D mesh.
-
-        This function tries to load the UV coordinates from a cache file specified by 'cache_path'.
-        If the cache file does not exist, it generates the UV coordinates using the 'xatlas' library.
-        The UV coordinates are then saved to the cache file for future use.
-
-        Parameters:
-            cache_path (str, optional): The path to the cache file. Defaults to None.
-
-        Returns:
-            None
-        """
-=======
     def auto_uv(self, cache_path=None, vmap=True):
->>>>>>> c7c77962
         # try to load cache
         if cache_path is not None:
             cache_path = os.path.splitext(cache_path)[0] + "_uv.npz"
@@ -548,18 +498,6 @@
             if tensor is not None:
                 setattr(self, name, tensor.to(device))
         return self
-<<<<<<< HEAD
-
-    # write to ply file (only geom)
-    def write_ply(self, path):
-        """
-        Write the mesh to a PLY file.
-
-        Parameters:
-            path (str): The file path to write to. Must have the '.ply' extension.
-        """
-        assert path.endswith(".ply")
-=======
     
     def write(self, path):
         if path.endswith(".ply"):
@@ -573,27 +511,12 @@
     
     # write to ply file (only geom)
     def write_ply(self, path):
->>>>>>> c7c77962
-
         v_np = self.v.detach().cpu().numpy()
         f_np = self.f.detach().cpu().numpy()
 
         _mesh = trimesh.Trimesh(vertices=v_np, faces=f_np)
         _mesh.export(path)
 
-<<<<<<< HEAD
-    # write to obj file
-    def write(self, path):
-        """Write data to OBJ and MTL files.
-
-        This function writes the vertex, texture coordinate, normal, and face data to an OBJ file, and
-        writes material properties and the albedo image path to an MTL file. The function also saves
-        the albedo image as a PNG file.
-
-        Parameters:
-            path (str): The path to the OBJ file.
-        """
-=======
     # write to gltf/glb file (geom + texture)
     def write_glb(self, path):
 
@@ -729,8 +652,6 @@
 
     # write to obj file (geom + texture)
     def write_obj(self, path):
-
->>>>>>> c7c77962
         mtl_path = path.replace(".obj", ".mtl")
         albedo_path = path.replace(".obj", "_albedo.png")
 
